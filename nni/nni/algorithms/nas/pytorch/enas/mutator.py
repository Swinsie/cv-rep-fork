--- conflicted
+++ resolved
@@ -127,18 +127,12 @@
             self._mark_anchor(mutable.key) # 标记key
 
     def _initialize(self):
-<<<<<<< HEAD
-        self._choices = dict()
-        self._anchors_hid = dict()
-        self._inputs = self.g_emb.data
-=======
         # 初始化各个参数
         self._choices = dict() # 选项
         self._anchors_hid = dict() 
         self._inputs = self.g_emb.data # 这是随机初始化的一个tensor，用于作为lstm的输入
 
         # lstm的参数
->>>>>>> 52de9954
         self._c = [torch.zeros((1, self.lstm_size),
                                dtype=self._inputs.dtype,
                                device=self._inputs.device) for _ in range(self.lstm_num_layers)]
@@ -178,10 +172,6 @@
     def _sample_input_choice(self, mutable):
         # 选择某个输入，即连接方式
         query, anchors = [], []
-<<<<<<< HEAD
-=======
-
->>>>>>> 52de9954
         for label in mutable.choose_from:
             if label not in self._anchors_hid:
                 self._lstm_next_step() # lstm前向传播一次
