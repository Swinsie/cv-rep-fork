# Copyright (c) Microsoft Corporation.
# Licensed under the MIT license.

import logging
import time
from argparse import ArgumentParser

import torch
import torch.nn as nn

import datasets
from macro import GeneralNetwork
from micro import MicroNetwork
from nni.nas.pytorch import enas
from nni.nas.pytorch.callbacks import (ArchitectureCheckpoint,
                                       LRSchedulerCallback)
from utils import accuracy, reward_accuracy

logger = logging.getLogger('nni')

<<<<<<< HEAD
torch.multiprocessing.set_sharing_strategy('file_system')
=======
# torch.multiprocessing.set_sharing_strategy('file_system')
>>>>>>> 52de9954


if __name__ == "__main__":
    parser = ArgumentParser("enas")
    parser.add_argument("--batch-size", default=512, type=int)
    parser.add_argument("--log-frequency", default=10, type=int)
    parser.add_argument("--search-for", choices=["macro", "micro"], default="micro")
<<<<<<< HEAD
    parser.add_argument("--epochs", default=None, type=int, help="Number of epochs (default: macro 310, micro 150)")
    parser.add_argument("--visualization", default=True, action="store_true")
=======
    parser.add_argument("--epochs", default=300, type=int, help="Number of epochs (default: macro 310, micro 150)")
    parser.add_argument("--visualization", default=False, action="store_true")
>>>>>>> 52de9954
    args = parser.parse_args()

    dataset_train, dataset_valid = datasets.get_dataset("cifar10")
    if args.search_for == "macro":
        model = GeneralNetwork()
        num_epochs = args.epochs or 310
        mutator = None
    elif args.search_for == "micro":
        model = MicroNetwork(num_layers=6, out_channels=20, num_nodes=5, dropout_rate=0.1, use_aux_heads=True)
        num_epochs = args.epochs or 150
        mutator = enas.EnasMutator(model, tanh_constant=1.1, cell_exit_extra_step=True)
    else:
        raise AssertionError

    criterion = nn.CrossEntropyLoss()
    optimizer = torch.optim.SGD(model.parameters(), 0.05, momentum=0.9, weight_decay=1.0E-4)
    lr_scheduler = torch.optim.lr_scheduler.CosineAnnealingLR(optimizer, T_max=num_epochs, eta_min=0.001)

    trainer = enas.EnasTrainer(model,
                               loss=criterion,
                               metrics=accuracy,
                               reward_function=reward_accuracy,
                               optimizer=optimizer,
                               callbacks=[LRSchedulerCallback(lr_scheduler), ArchitectureCheckpoint("./checkpoints")],
                               batch_size=args.batch_size,
                               num_epochs=num_epochs,
                               dataset_train=dataset_train,
                               dataset_valid=dataset_valid,
                               log_frequency=args.log_frequency,
                               mutator=mutator)
    if args.visualization:
        trainer.enable_visualization()
    trainer.train()<|MERGE_RESOLUTION|>--- conflicted
+++ resolved
@@ -18,11 +18,7 @@
 
 logger = logging.getLogger('nni')
 
-<<<<<<< HEAD
-torch.multiprocessing.set_sharing_strategy('file_system')
-=======
 # torch.multiprocessing.set_sharing_strategy('file_system')
->>>>>>> 52de9954
 
 
 if __name__ == "__main__":
@@ -30,13 +26,8 @@
     parser.add_argument("--batch-size", default=512, type=int)
     parser.add_argument("--log-frequency", default=10, type=int)
     parser.add_argument("--search-for", choices=["macro", "micro"], default="micro")
-<<<<<<< HEAD
     parser.add_argument("--epochs", default=None, type=int, help="Number of epochs (default: macro 310, micro 150)")
     parser.add_argument("--visualization", default=True, action="store_true")
-=======
-    parser.add_argument("--epochs", default=300, type=int, help="Number of epochs (default: macro 310, micro 150)")
-    parser.add_argument("--visualization", default=False, action="store_true")
->>>>>>> 52de9954
     args = parser.parse_args()
 
     dataset_train, dataset_valid = datasets.get_dataset("cifar10")
